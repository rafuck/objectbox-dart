--- conflicted
+++ resolved
@@ -183,7 +183,6 @@
       return isEmpty.load<int>() > 0 ? true : false;
     } finally {
       isEmpty.free();
-<<<<<<< HEAD
     }
   }
 
@@ -206,8 +205,6 @@
       });
     } finally {
       contains.free();
-=======
->>>>>>> 907af5ae
     }
   }
 
@@ -236,21 +233,12 @@
   }
 
   int removeAll() {
-<<<<<<< HEAD
-    Pointer<Uint64> removedIds = Pointer<Uint64>.allocate();
-    try {
-      checkObx(bindings.obx_box_remove_all(_cBox, removedIds));
-      return removedIds.load<int>();
-    } finally {
-      removedIds.free();
-=======
     Pointer<Uint64> removedItems = Pointer<Uint64>.allocate();
     try {
       checkObx(bindings.obx_box_remove_all(_cBox, removedItems));
       return removedItems.load<int>();
     } finally {
       removedItems.free();
->>>>>>> 907af5ae
     }
   }
 
