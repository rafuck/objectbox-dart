--- conflicted
+++ resolved
@@ -11,11 +11,7 @@
 all: depend test valgrind-test integration-test
 
 depend:			## Build dependencies
-<<<<<<< HEAD
 	dart pub get 
-=======
-	dart pub get
->>>>>>> 31ce02eb
 	../install.sh
 
 test: 			## Test all targets
